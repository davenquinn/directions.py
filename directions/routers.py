"""
Classes for major routing providers
* Google
* Mapquest
* Mapquest Open
* Mapbox

Please consult the terms of service of each provider before using the service
Google - https://developers.google.com/maps/terms
Mapquest - Contact for licensed data agreement
Mapquest Open - http://developer.mapquest.com/web/info/terms-of-use
Mapbox - https://www.mapbox.com/tos/

"""
import itertools
import json

import polycomp
import requests

from .base import Router, Route, Maneuver, Waypoint


class Google(Router):
    url = 'http://maps.googleapis.com/maps/api/directions/json'
    default_name = 'google'

    def __init__(self, *args, **kwargs):
        Router.__init__(self, *args, **kwargs)

    # https://developers.google.com/maps/documentation/directions/
    def _convert_coordinate(self, p, t=Waypoint.VIA):
        if isinstance(p, str):
            return p
        if t == Waypoint.VIA:
            via = 'via:'
        else:
            via = ''

        # Google wants lat / lon
        return '{via}{0[1]:.6f},{0[0]:.6f}'.format(p, via=via)

    def _query_params(self, waypoints):
        origin = waypoints[0]
        destination = waypoints[-1]
        vias = waypoints[1:-1]
        # This assumes you're not running Python on a device with a location
        # sensor.
        payload = {
            'origin': self._convert_coordinate(origin, t=None),
            'destination': self._convert_coordinate(destination, t=None),
            'sensor': 'false',
            'units': 'metric',
        }
        if vias:
            payload['waypoints'] = '|'.join(self._convert_coordinate(v)
                                            for v in vias)
        return payload

    def raw_query(self, waypoints, **kwargs):
        payload = self._query_params(waypoints)
        payload.update(kwargs)

        r = requests.get(self.url, params=payload)
        r.raise_for_status()

        return r.json()

    def format_output(self, data):
        routes = []
        for r in data['routes']:
            duration = sum(leg['duration']['value'] for leg in r['legs'])
            distance = sum(leg['distance']['value'] for leg in r['legs'])

            maneuvers = []
            latlons = []
            # Legs are the spans of the route between waypoints desired. If
            # there are no waypoints, there will only be 1 leg
            for leg in r['legs']:
                for step in leg['steps']:
                    loc = step['start_location']
                    m = Maneuver((loc['lng'], loc['lat']),
                                 text=step['html_instructions'])
                    maneuvers.append(m)
                    d = step['polyline']['points'].encode('utf-8')
                    latlons.append(
<<<<<<< HEAD
                        polycomp.decompress(step['polyline']['points'].encode('utf-8')))
=======
                        polycomp.decompress(d))
>>>>>>> ffc3f02c

            # latlons is a list of list of lat/lon coordinate pairs. The end
            # point of each list is the same as the first point of the next
            # list. Get rid of the duplicates
            lines = [x[:-1] for x in latlons]
            lines.append([latlons[-1][-1]])  # Add the very last point
            points = itertools.chain(*lines)

            # Reverse lat/lon to be lon/lat for GeoJSON
            coords = [tuple(reversed(c)) for c in points]

            route = Route(coords, distance, duration, maneuvers=maneuvers)
            routes.append(route)

        return routes


class Mapquest(Router):
    # http://www.mapquestapi.com/directions/
    url = 'http://www.mapquestapi.com/directions/v2/route'
    default_name = 'mapquest'

    def __init__(self, key, *args, **kwargs):
        Router.__init__(self, *args, **kwargs)
        self.key = key

    def _convert_location(self, location, t=Waypoint.VIA):
        if t == Waypoint.VIA:
            via = 'v'
        else:
            via = 's'
        if isinstance(location, str):
            return {'street': location, 'type': via}
        else:
            return {'latLng': {'lat': location[1], 'lng': location[0]},
                    'type': via}

    def _format_waypoints(self, waypoints):
        # Mapquest takes in locations as an array
        locations = [self._convert_location(waypoints[0], t=Waypoint.STOP)]
        if waypoints:
            locations.extend(self._convert_location(loc, t=Waypoint.VIA)
                             for loc in waypoints[1:-1])
        locations.append(self._convert_location(waypoints[-1],
                                                t=Waypoint.STOP))

        return locations

    def raw_query(self, waypoints, **kwargs):
        params = {
            'key': self.key,
            'inFormat': 'json',
            'outFormat': 'json',
        }

        locations = self._format_waypoints(waypoints)
        data = {
            'locations': locations,
            'options': {
                'avoidTimedConditions': False,
                'shapeFormat': 'cmp',
                'generalize': 0,  # No simplification
                'unit': 'k',
            },
        }
        data = json.dumps(data, separators=(',', ':'))

        r = requests.post(self.url,
                          params=params,
                          data=data)
        r.raise_for_status()
        data = r.json()
        status_code = data['info']['statuscode']
        if status_code != 0:
            raise Exception(data['info']['messages'][0])

        return data

    def format_output(self, data):
        latlons = polycomp.decompress(data['route']['shape']['shapePoints'])
        coords = [tuple(reversed(c)) for c in latlons]
        duration = data['route']['time']
        distance = data['route']['distance'] * 1000  # km to m

        maneuvers = []
        for leg in data['route']['legs']:
            for m_in in leg['maneuvers']:
                loc = m_in['startPoint']
                m = Maneuver((loc['lng'], loc['lat']),
                             text=m_in['narrative'])
                maneuvers.append(m)
        r = Route(coords, distance, duration, maneuvers=maneuvers)

        return [r]


class MapquestOpen(Mapquest):
    # http://open.mapquestapi.com/directions/
    # This is the same interface as Mapquest (for now) but just hits
    # a different url
    url = 'http://open.mapquestapi.com/directions/v2/route'
    default_name = 'mapquestopen'


class Mapbox(Router):
    default_name = 'mapbox'

    # https://www.mapbox.com/developers/api/directions/
    def __init__(self, mapid, *args, **kwargs):
        Router.__init__(self, *args, **kwargs)
        self.mapid = mapid

    def _convert_coordinate(self, p):
        return '{0[0]},{0[1]}'.format(p)

    def raw_query(self, waypoints, **kwargs):
        baseurl = 'http://api.tiles.mapbox.com/v3/{mapid}/directions/driving/{waypoints}.json'
        formatted_points = ';'.join(self._convert_coordinate(p)
                                    for p in waypoints)

        url = baseurl.format(mapid=self.mapid, waypoints=formatted_points)
        payload = {'alternatives': 'false'}
        r = requests.get(url, params=payload)

        r.raise_for_status()
        return r.json()

    def format_output(self, data):
        routes = []
        for r in data['routes']:
            maneuvers = [Maneuver(s['maneuver']['location']['coordinates'],
                                  text=s['maneuver']['instruction'])
                         for s in r['steps']]
            route = Route(r['geometry']['coordinates'],
                          r['distance'],
                          r['duration'], maneuvers=maneuvers)
            routes.append(route)
        return routes<|MERGE_RESOLUTION|>--- conflicted
+++ resolved
@@ -84,11 +84,7 @@
                     maneuvers.append(m)
                     d = step['polyline']['points'].encode('utf-8')
                     latlons.append(
-<<<<<<< HEAD
-                        polycomp.decompress(step['polyline']['points'].encode('utf-8')))
-=======
                         polycomp.decompress(d))
->>>>>>> ffc3f02c
 
             # latlons is a list of list of lat/lon coordinate pairs. The end
             # point of each list is the same as the first point of the next
